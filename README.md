# Blosc2 BTune

<<<<<<< HEAD
For using BTune you will first have to create and install its wheel.

**Note:** Remove flatbuffers package in your system (if installed).
This could be incompatible wit the required version in tensorflow.
Also, tensorflow comes with its own version, so this is not needed.

## Create the wheel

For Linux:

```shell
CIBW_BEFORE_BUILD="bash prebuild.sh" python -m cibuildwheel --only 'cp311-manylinux_x86_64'
```

Please note that the prebuild.sh will be executed from inside the docker
(handled by CIBuild).

For Mac:

```shell
CIBW_BEFORE_BUILD="bash prebuild.sh" python -m cibuildwheel --only 'cp311-macosx_x86_64'
```
=======
For using BTune you will first have to install its wheel.
>>>>>>> d0490437

## Install the wheel

```shell
<<<<<<< HEAD
pip install wheelhouse/blosc2_btune-*.whl --force-reinstall
=======
pip install blosc2_btune
>>>>>>> d0490437
```

## Using BTune from Python

To make Blosc2 use BTune from Python, you will only need to set the `BTUNE_BALANCE`
environment variable to any value between 0 (optimize only speed) and 1 (optimize only cratio).

```shell
BTUNE_BALANCE=0.5 python python-blosc2/examples/schunk.py
```

You can use `BTUNE_TRACE=1` to see what BTune is doing.

```shell
PYTHONPATH=. BTUNE_BALANCE=0.5 BTUNE_TRACE=1  python examples/schunk_roundtrip.py 
-=-=-=-=-=-=-=-=-=-=-=-=-=-=-=-=-=-=-=-=-=-=-=-=-=-=-=-=-=-=-=-=-=-=-=-=-=-=-=
BTune version: 1.0.0.
Perfomance Mode: COMP, Compression balance: 0.500000, Bandwidth: 20 GB/s.
Behaviour: Waits - 0, Softs - 5, Hards - 11, Repeat Mode - STOP.
|    Codec   | Filter | Split | C.Level | Blocksize | Shufflesize | C.Threads | D.Threads |   Score   |  C.Ratio   |   BTune State   | Readapt | Winner
|       zstd |      0 |     1 |       3 |         0 |           4 |        16 |        16 |   0.00156 |      7.55x |    CODEC_FILTER |    HARD | W
|       zstd |      0 |     0 |       3 |         0 |           4 |        16 |        16 |   0.00057 |      7.85x |    CODEC_FILTER |    HARD | W
|       zstd |      1 |     1 |       3 |         0 |           4 |        16 |        16 |  0.000115 |       209x |    CODEC_FILTER |    HARD | W
|       zstd |      1 |     0 |       3 |         0 |           4 |        16 |        16 |  0.000167 |       218x |    CODEC_FILTER |    HARD | W
|       zstd |      2 |     1 |       3 |         0 |           4 |        16 |        16 |  0.000134 |       290x |    CODEC_FILTER |    HARD | W
|       zstd |      2 |     0 |       3 |         0 |           4 |        16 |        16 |  0.000239 |       199x |    CODEC_FILTER |    HARD | -
|       zlib |      0 |     1 |       3 |         0 |           4 |        16 |        16 |   0.00107 |      5.27x |    CODEC_FILTER |    HARD | -
|       zlib |      0 |     0 |       3 |         0 |           4 |        16 |        16 |   0.00133 |       5.3x |    CODEC_FILTER |    HARD | -
|       zlib |      1 |     1 |       3 |         0 |           4 |        16 |        16 |   0.00114 |       111x |    CODEC_FILTER |    HARD | -
|       zlib |      1 |     0 |       3 |         0 |           4 |        16 |        16 |  0.000902 |       101x |    CODEC_FILTER |    HARD | -
|       zlib |      2 |     1 |       3 |         0 |           4 |        16 |        16 |   0.00108 |       191x |    CODEC_FILTER |    HARD | -
|       zlib |      2 |     0 |       3 |         0 |           4 |        16 |        16 |  0.000967 |       186x |    CODEC_FILTER |    HARD | -
|       zstd |      2 |     1 |       3 |         0 |           4 |        16 |        16 |  0.000307 |       285x |    THREADS_COMP |    HARD | -
|       zstd |      2 |     1 |       3 |         0 |           4 |        15 |        16 |  0.000902 |       198x |    THREADS_COMP |    HARD | -
|       zstd |      2 |     1 |       6 |         0 |           4 |        16 |        16 |  0.000637 |       323x |          CLEVEL |    HARD | W
|       zstd |      2 |     1 |       5 |         0 |           4 |        16 |        16 |   0.00037 |       362x |          CLEVEL |    HARD | W
|       zstd |      2 |     1 |       3 |         0 |           4 |        16 |        16 |  0.000197 |       290x |          CLEVEL |    HARD | -
|       zstd |      2 |     1 |       2 |         0 |           4 |        16 |        16 |  0.000236 |       197x |          CLEVEL |    SOFT | -
|       zstd |      2 |     1 |       3 |         0 |           4 |        16 |        16 |  0.000261 |       287x |          CLEVEL |    SOFT | -
|       zstd |      2 |     1 |       4 |         0 |           4 |        16 |        16 |  0.000267 |       286x |          CLEVEL |    SOFT | -
```

Furthermore, the Blosc Development Team provides a service in which BTune can use
a neural network model trained for your data so that it asserts better the combination
of codecs and filters.
To use it, once the Blosc Development Team has trained the model, you have to set the 
`BTUNE_DATA_DIR` to the path were the model files are and BTune will use it right
away!

```shell
PYTHONPATH=. BTUNE_BALANCE=0.5 BTUNE_TRACE=1  BTUNE_DATA_DIR=./models_sample/ python examples/schunk_roundtrip.py
-=-=-=-=-=-=-=-=-=-=-=-=-=-=-=-=-=-=-=-=-=-=-=-=-=-=-=-=-=-=-=-=-=-=-=-=-=-=-=
BTune version: 1.0.0.
Perfomance Mode: COMP, Compression balance: 0.500000, Bandwidth: 20 GB/s.
Behaviour: Waits - 0, Softs - 5, Hards - 11, Repeat Mode - STOP.
INFO: Model files found in the 'models_sample/' directory
INFO: Created TensorFlow Lite XNNPACK delegate for CPU.
TIME LOAD MO: 0.000584
TIME ENTROPY: 0.000402
TIME INFEREN: 0.000022
|    Codec   | Filter | Split | C.Level | Blocksize | Shufflesize | C.Threads | D.Threads |   Score   |  C.Ratio   |   BTune State   | Readapt | Winner
|        lz4 |     34 |     1 |       5 |         0 |           4 |        16 |        16 |  0.000565 |       133x |    CODEC_FILTER |    HARD | W
|        lz4 |     34 |     0 |       5 |         0 |           4 |        16 |        16 |  0.000203 |       110x |    CODEC_FILTER |    HARD | -
|        lz4 |     34 |     1 |       5 |         0 |           4 |        16 |        16 |  0.000148 |       122x |    THREADS_COMP |    HARD | W
|        lz4 |     34 |     1 |       5 |         0 |           4 |        16 |        16 |  9.73e-05 |       122x |          CLEVEL |    HARD | W
|        lz4 |     34 |     1 |       4 |         0 |           4 |        16 |        16 |  0.000165 |       123x |          CLEVEL |    SOFT | W
|        lz4 |     34 |     1 |       5 |         0 |           4 |        16 |        16 |  4.39e-05 |       123x |          CLEVEL |    SOFT | W
|        lz4 |     34 |     1 |       6 |         0 |           4 |        16 |        16 |  4.73e-05 |       124x |          CLEVEL |    SOFT | W
|        lz4 |     34 |     1 |       5 |         0 |           4 |        16 |        16 |  4.06e-05 |       124x |          CLEVEL |    SOFT | W
|        lz4 |     34 |     1 |       4 |         0 |           4 |        16 |        16 |  0.000187 |       125x |          CLEVEL |    SOFT | W
|        lz4 |     34 |     1 |       5 |         0 |           4 |        16 |        16 |   4.4e-05 |       125x |          CLEVEL |    SOFT | -
|        lz4 |     34 |     1 |       4 |         0 |           4 |        16 |        16 |  0.000179 |       125x |          CLEVEL |    SOFT | W
|        lz4 |     34 |     1 |       5 |         0 |           4 |        16 |        16 |  5.46e-05 |       124x |          CLEVEL |    SOFT | -
|        lz4 |     34 |     1 |       4 |         0 |           4 |        16 |        16 |  4.09e-05 |       124x |          CLEVEL |    SOFT | -
|        lz4 |     34 |     1 |       4 |         0 |           4 |        16 |        16 |  4.38e-05 |       124x |    CODEC_FILTER |    HARD | -
|        lz4 |     34 |     0 |       4 |         0 |           4 |        16 |        16 |  4.35e-05 |       111x |    CODEC_FILTER |    HARD | -
|        lz4 |     34 |     1 |       4 |         0 |           4 |        16 |        16 |  4.23e-05 |       123x |    THREADS_COMP |    HARD | W
|        lz4 |     34 |     1 |       6 |         0 |           4 |        16 |        16 |  4.52e-05 |       123x |          CLEVEL |    HARD | W
|        lz4 |     34 |     1 |       5 |         0 |           4 |        16 |        16 |  3.88e-05 |       122x |          CLEVEL |    SOFT | -
|        lz4 |     34 |     1 |       6 |         0 |           4 |        16 |        16 |  3.76e-05 |       122x |          CLEVEL |    SOFT | -
|        lz4 |     34 |     1 |       5 |         0 |           4 |        16 |        16 |  3.84e-05 |       121x |          CLEVEL |    SOFT | -
```
As you can see, you can get much better performance using the trained models.

## Using BTune from C

You can also use BTune from a C program. Like in Python, you can activate it only by using `BTUNE_BALANCE`. Or 
alternatively, you can set the `tune_id` from the compression parameters (aka `cparams`) to `BLOSC_BTUNE`. This will use the default
BTune configuration, but the advantage of running BTune from C is that you can tune more parameters depending on what
you are interested in (see `src/btune_example.c`) for more info.<|MERGE_RESOLUTION|>--- conflicted
+++ resolved
@@ -1,40 +1,11 @@
 # Blosc2 BTune
 
-<<<<<<< HEAD
-For using BTune you will first have to create and install its wheel.
-
-**Note:** Remove flatbuffers package in your system (if installed).
-This could be incompatible wit the required version in tensorflow.
-Also, tensorflow comes with its own version, so this is not needed.
-
-## Create the wheel
-
-For Linux:
-
-```shell
-CIBW_BEFORE_BUILD="bash prebuild.sh" python -m cibuildwheel --only 'cp311-manylinux_x86_64'
-```
-
-Please note that the prebuild.sh will be executed from inside the docker
-(handled by CIBuild).
-
-For Mac:
-
-```shell
-CIBW_BEFORE_BUILD="bash prebuild.sh" python -m cibuildwheel --only 'cp311-macosx_x86_64'
-```
-=======
 For using BTune you will first have to install its wheel.
->>>>>>> d0490437
 
 ## Install the wheel
 
 ```shell
-<<<<<<< HEAD
-pip install wheelhouse/blosc2_btune-*.whl --force-reinstall
-=======
 pip install blosc2_btune
->>>>>>> d0490437
 ```
 
 ## Using BTune from Python
@@ -124,4 +95,4 @@
 You can also use BTune from a C program. Like in Python, you can activate it only by using `BTUNE_BALANCE`. Or 
 alternatively, you can set the `tune_id` from the compression parameters (aka `cparams`) to `BLOSC_BTUNE`. This will use the default
 BTune configuration, but the advantage of running BTune from C is that you can tune more parameters depending on what
-you are interested in (see `src/btune_example.c`) for more info.+you are interested in (see `src/btune_example.c`) for more info.
